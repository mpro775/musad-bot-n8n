version: '3.8'

services:
  # Redis الرئيسي
  redis:
    image: redis:6-alpine
    container_name: musaidbot-redis
    ports:
      - "6379:6379"
    volumes:
      - redis_data:/data
    healthcheck:
      test: ["CMD", "redis-cli", "ping"]
      interval: 10s
      timeout: 5s
      retries: 5
    networks:
      - backnet

  qdrant:
    image: qdrant/qdrant:latest
    restart: always
    ports:
      - "6333:6333"
    volumes:
      - ./qdrant_data:/qdrant/storage
    networks:
<<<<<<< HEAD
      - backnet   
=======
      - backnet
>>>>>>> 4e99f747
  mongo:
    image: mongo:5
    container_name: musaidbot-mongo
    environment:
      MONGO_INITDB_ROOT_USERNAME: admin
      MONGO_INITDB_ROOT_PASSWORD: strongpassword
    ports:
      - "27017:27017"
    volumes:
      - mongo_data:/data/db
    healthcheck:
      test: ["CMD-SHELL", "mongo --quiet --eval \"db.adminCommand('ping')\" || exit 1"]
      interval: 10s
      timeout: 5s
      retries: 5
    networks:
      - backnet

  # mongo-express لإدارة MongoDB عبر الويب
  mongo-express:
    image: mongo-express:latest
    container_name: musaidbot-mongo-express
    environment:
      ME_CONFIG_MONGODB_SERVER: "mongo"
      ME_CONFIG_MONGODB_ADMINUSERNAME: "${MONGO_INITDB_ROOT_USERNAME}"
      ME_CONFIG_MONGODB_ADMINPASSWORD: "${MONGO_INITDB_ROOT_PASSWORD}"
      ME_CONFIG_MONGODB_AUTH_DATABASE: "admin"
      ME_CONFIG_MONGODB_URL: "mongodb://mongo:27017"
    ports:
      - "8081:8081"
    depends_on:
      mongo:
        condition: service_healthy
    networks:
      - backnet

  # Redis Commander لإدارة Redis عبر الويب
  redis-commander:
    image: rediscommander/redis-commander:latest
    container_name: musaidbot-redis-commander
    environment:
      REDIS_HOSTS: "local:redis:6379"
    ports:
      - "8082:8081"
    depends_on:
      - redis
    networks:
      - backnet

  # الـ API الخاص بتطبيقك
  api:
    build: .
    container_name: musaidbot-api
    ports:
      - "3000:3000"
    depends_on:
      redis:
        condition: service_healthy
      mongo:
        condition: service_healthy
    env_file:
      - .env
    restart: unless-stopped
    healthcheck:
      test: ["CMD-SHELL", "curl -f http://localhost:3000/health || exit 1"]
      interval: 15s
      timeout: 5s
      retries: 5
    networks:
      - backnet

  # n8n الأتمتة
  n8n:
    build:
      context: .
      dockerfile: Dockerfile.n8n
    container_name: musaidbot-n8n
    env_file:
      - .env
    ports:
      - "5678:5678"
    depends_on:
      mongo:
        condition: service_healthy
    volumes:
      - n8n_data:/home/node/.n8n
    healthcheck:
      test: ["CMD-SHELL", "curl -f http://localhost:5678/healthz || exit 1"]
      interval: 15s
      timeout: 5s
      retries: 5
    networks:
      - backnet

volumes:
  redis_data:
  mongo_data:
  n8n_data:

networks:
  backnet:
    driver: bridge
<|MERGE_RESOLUTION|>--- conflicted
+++ resolved
@@ -24,12 +24,7 @@
       - "6333:6333"
     volumes:
       - ./qdrant_data:/qdrant/storage
-    networks:
-<<<<<<< HEAD
-      - backnet   
-=======
-      - backnet
->>>>>>> 4e99f747
+      
   mongo:
     image: mongo:5
     container_name: musaidbot-mongo
